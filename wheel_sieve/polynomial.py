<<<<<<< HEAD
from gmpy2 import mpz, xmpz
=======
"""Polynomial arithmetic (mod n).
"""
>>>>>>> 4aac268c
from wheel_sieve.common import inv


class Polynomial(object):
    """Polynomial. f(x) = a0 + a1*x + a2*x**2 + ... + ad*x**d (mod n).

    Args:
        coeff (list(int)): Coefficient list [a0, a1, a2, ..., ad].
        n (int): Modulus.
        copy (bool, optional): Make a copy of the coefficient list. Defaults to False.
    """

    def __init__(self, coeff, n, copy=False):
        self.coeff = coeff if not copy else coeff.copy()
        self.n = n

    def __eq__(self, other):
        if not isinstance(other, Polynomial) or other.n != self.n:
            return False
        return self.coeff == other.coeff

    def __getitem__(self, slice_index):
        """Slice the coefficient list by slice_index, then return the Polynomial with the
        resultant coefficient list.

        Args:
            slice_index (int or slice): Index to access, or slice to apply on the original
                coefficients list.

        Returns:
            Polynomial: Polynomial with coefficient list as indexed/ sliced.
        """
        return Polynomial(self.coeff[slice_index], self.n)

    def __str__(self):
        return "Polynomial({}, mod {})".format(self.coeff, self.n)

    def __repr__(self):
        return "Polynomial({}, {})".format(self.coeff, self.n)

    def __add__(self, other):
        if not isinstance(other, Polynomial) or other.n != self.n:
            raise ValueError
        res = []
        i = 0
        while i < len(self.coeff) and i < len(other.coeff):
            res.append((self.coeff[i] + other.coeff[i]) % self.n)
            i += 1
        while i < len(self.coeff):
            res.append(self.coeff[i])
            i += 1
        while i < len(other.coeff):
            res.append(other.coeff[i])
            i += 1
        while len(res) > 1 and res[-1] == 0:
            res.pop()
        return Polynomial(res, self.n)

    def __sub__(self, other):
        if not isinstance(other, Polynomial) or other.n != self.n:
            raise ValueError
        res = []
        i = 0
        while i < len(self.coeff) and i < len(other.coeff):
            res.append((self.coeff[i] - other.coeff[i]) % self.n)
            i += 1
        while i < len(self.coeff):
            res.append(self.coeff[i])
            i += 1
        while i < len(other.coeff):
            res.append(self.n - other.coeff[i])
            i += 1
        while len(res) > 1 and res[-1] == 0:
            res.pop()
        return Polynomial(res, self.n)

    def __mul__(self, other):
        """Multiplies two polynomials self and other.
        Relies on fast integer multiplication in Python implementation.

        Args:
            other (Polynomial): Multiplier.

        Raises:
            ValueError: Thrown when other is not Polynomial or is incompatible.

        Returns:
            Polynomial: self * other.
        """
        if not isinstance(other, Polynomial) or other.n != self.n:
            raise ValueError
        d = max(len(self.coeff), len(other.coeff))
        k = (d * self.n ** 2 + 1).bit_length()
<<<<<<< HEAD
        alpha = (mpz(1) << k) - 1
        t_self = sum(mpz(ai) << k * i for i, ai in enumerate(self.coeff))
        t_other = sum(mpz(ai) << k * i for i, ai in enumerate(other.coeff))
        t_res = xmpz(t_self * t_other)
        res = []
        n = mpz(self.n)
        while t_res > 0:
            res.append((t_res & alpha) % n)
            t_res >>= k
=======
        k_8 = (k - 1) // 8 + 1
        k = k_8 * 8
        bt_self = bytes.join(
            b"", (ai.to_bytes(k_8, byteorder="little") for ai in self.coeff)
        )
        t_self = int.from_bytes(bt_self, byteorder="little")
        if self == other:
            t_other = t_self
        else:
            bt_other = bytes.join(
                b"", (ai.to_bytes(k_8, byteorder="little") for ai in other.coeff)
            )
            t_other = int.from_bytes(bt_other, byteorder="little")
        t_res = t_self * t_other
        res = []
        bt_res = t_res.to_bytes((t_res.bit_length() - 1) // 8 + 1, byteorder="little")
        i = 0
        while i < len(bt_res):
            res.append(int.from_bytes(bt_res[i : i + k_8], byteorder="little") % self.n)
            i += k_8
>>>>>>> 4aac268c
        return Polynomial(res, self.n)

    def __divmod__(self, other):
        """Divides polynomials self by other, return quotient and remainder.

        Args:
            other (Polynomial): Divisor.

        Raises:
            ValueError: Thrown when other is not Polynomial or is incompatible.

        Returns:
            tuple(Polynomial, Polynomial): (quotient, remainder).
        """
        if not isinstance(other, Polynomial) or other.n != self.n:
            raise ValueError
        pn = len(self.coeff)
        qn = len(other.coeff)
        if pn < qn:
            poly_quo = Polynomial([0], self.n)
            poly_rem = Polynomial(self.coeff, self.n, copy=True)
        else:
            other_recip = other.recip()
            d = qn - 1
            dividend = self
            poly_quo = Polynomial([0], self.n)
            while True:
                quo = (dividend[d:] * other_recip)[d:]
                poly_quo += quo
                rem = dividend - quo * other
                if len(rem.coeff) < len(other.coeff) or (
                    len(rem.coeff) == 1 and rem.coeff[0] == 0
                ):
                    break
                dividend = rem
            poly_rem = rem
        return poly_quo, poly_rem

    def mod_with_recip(self, other, other_recip):
        """Compute polynomial remainder self % other given reciprocal polynomial other_recip.

        Args:
            other (Polynomial): Modulus.
            other_recip (Polynomial): The reciprocal polynomial of the modulus.

        Raises:
            ValueError: Thrown when other is not Polynomial or is incompatible.

        Returns:
            Polynomial: Remainder.
        """
        if not isinstance(other, Polynomial) or other.n != self.n:
            raise ValueError
        pn = len(self.coeff)
        qn = len(other.coeff)
        if pn < qn:
            poly_rem = Polynomial(self.coeff, self.n, copy=True)
        else:
            d = qn - 1
            dividend = self
            while True:
                quo = (dividend[d:] * other_recip)[d:]
                rem = dividend - quo * other
                if len(rem.coeff) < len(other.coeff) or (
                    len(rem.coeff) == 1 and rem.coeff[0] == 0
                ):
                    break
                dividend = rem
            poly_rem = rem
        return poly_rem

    def recip(self):
        """Get the reciprocal polynomial. For f(x) of degree n,
        recip(f)(x) = :math:`\\lfloor{\\frac{x^{2n}}{f(x)}}\\rfloor`.
        Uses Montgomery's RECIP algorithm.

        Returns:
            Polynomial: The reciprocal polynomial.
        """
        d = len(self.coeff) - 1
        inv_fn = inv(self.coeff[d], self.n)
        R_curr = Polynomial([inv_fn], self.n)
        e_curr = -self.coeff[d - 1] * inv_fn % self.n
        k = 2
        while k < d * 2:
            R_prev = R_curr
            H = (R_prev * R_prev) * Polynomial(
                [self.coeff[d - k + j + 1] for j in range(k)], self.n
            )
            R_curr_coeff = [0 for _ in range(k // 2)]
            for ai in R_prev.coeff:
                R_curr_coeff.append(2 * ai)
            for j in range(k):
                R_curr_coeff[j] = (R_curr_coeff[j] - H.coeff[j + k - 2]) % self.n
            R_curr = Polynomial(R_curr_coeff, self.n)
            e_prev = e_curr
            if k == 2:
                e_curr = (e_prev * e_prev - self.coeff[d - k] * inv_fn) % self.n
            elif k <= d:
                e_curr = (
                    e_prev * e_prev
                    - H.coeff[k - 3] * self.coeff[d]
                    - self.coeff[d - k] * inv_fn
                ) % self.n
            k *= 2
        res = R_curr
        if k == d * 2:
            # Only needed when k is a power of 2.
            res.coeff.insert(0, e_curr * inv_fn % self.n)
        res.coeff = res.coeff[-d - 1 :]
        return res<|MERGE_RESOLUTION|>--- conflicted
+++ resolved
@@ -1,9 +1,6 @@
-<<<<<<< HEAD
-from gmpy2 import mpz, xmpz
-=======
 """Polynomial arithmetic (mod n).
 """
->>>>>>> 4aac268c
+from gmpy2 import mpz, xmpz
 from wheel_sieve.common import inv
 
 
@@ -97,7 +94,6 @@
             raise ValueError
         d = max(len(self.coeff), len(other.coeff))
         k = (d * self.n ** 2 + 1).bit_length()
-<<<<<<< HEAD
         alpha = (mpz(1) << k) - 1
         t_self = sum(mpz(ai) << k * i for i, ai in enumerate(self.coeff))
         t_other = sum(mpz(ai) << k * i for i, ai in enumerate(other.coeff))
@@ -107,28 +103,6 @@
         while t_res > 0:
             res.append((t_res & alpha) % n)
             t_res >>= k
-=======
-        k_8 = (k - 1) // 8 + 1
-        k = k_8 * 8
-        bt_self = bytes.join(
-            b"", (ai.to_bytes(k_8, byteorder="little") for ai in self.coeff)
-        )
-        t_self = int.from_bytes(bt_self, byteorder="little")
-        if self == other:
-            t_other = t_self
-        else:
-            bt_other = bytes.join(
-                b"", (ai.to_bytes(k_8, byteorder="little") for ai in other.coeff)
-            )
-            t_other = int.from_bytes(bt_other, byteorder="little")
-        t_res = t_self * t_other
-        res = []
-        bt_res = t_res.to_bytes((t_res.bit_length() - 1) // 8 + 1, byteorder="little")
-        i = 0
-        while i < len(bt_res):
-            res.append(int.from_bytes(bt_res[i : i + k_8], byteorder="little") % self.n)
-            i += k_8
->>>>>>> 4aac268c
         return Polynomial(res, self.n)
 
     def __divmod__(self, other):
