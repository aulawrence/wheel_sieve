--- conflicted
+++ resolved
@@ -19,14 +19,6 @@
         "License :: OSI Approved :: MIT License",
         "Operating System :: OS Independent",
     ],
-<<<<<<< HEAD
-    python_requires='>=3.5',
-    install_requires=[
-        "numpy",
-        "gmpy2"
-    ]
-=======
     python_requires=">=3.5",
-    install_requires=["numpy"],
->>>>>>> 4aac268c
+    install_requires=["numpy", "gmpy2"],
 )