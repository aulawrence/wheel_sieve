import random
<<<<<<< HEAD
from gmpy2 import gcd
=======
import time
from math import gcd
>>>>>>> c172f285
import numpy as np
from ecm_common import PRIME_GEN, InverseNotFound, CurveInitFail
from polynomial import Polynomial
import ecm_montgomery as mnt
import ecm_weierstrass as wst
from ecm_brent_suyama import apply_polynomial, get_difference_seq, step_difference_seq_exn


def product_tree(poly_list, n):
    """Product Tree Algorithm. Multiply a list of polynomials, poly_list.
    The leaf nodes are populated by polynomials in poly_list. If the length of poly_list is not a power of 2,
    the remaining leaf nodes are takes the value of the polynomial f(x) = 1.
    The value of each internal node is the product of its children.

    Args:
        poly_list (list of Polynomial): List of polynomials to multiply.
        n (int): Modulus.

    Returns:
        list of Polynomial: The Product Tree, a complete binary tree in list form.
            The root node is at position 0 of the list. The children of node i are node 2*i+1 and node 2*i+2.
    """
    poly_num = len(poly_list)
    k = 1
    while k < poly_num:
        k *= 2
    res = [None for _ in range(k * 2 - 1)]
    for i in range(poly_num):
        res[k + i - 1] = poly_list[i]
    for i in range(poly_num, k):
        res[k + i - 1] = Polynomial([1], n)
    while k > 1:
        for i in range(k // 2 - 1, k - 1):
            res[i] = res[2 * i + 1] * res[2 * i + 2]
        k //= 2
    return res


def recip_tree(prod_tree):
    """Recip Tree Algorithm. Compute the reciprocal polynomail of each element in the given product tree.

    Args:
        prod_tree (list of Polynomial): Product Tree.

    Returns:
        list of Polynomial: The Recip Tree, a complete binary tree in list form.
            The root node is at position 0 of the list. The children of node i are node 2*i+1 and node 2*i+2.
            r_tree[i] = prod_tree[i].recip()
    """
    r_tree = [prod_tree[0].recip()]
    for i in range(len(prod_tree) // 2):
        gi_recip = r_tree[i]
        g1 = prod_tree[2 * i + 1]
        g2 = prod_tree[2 * i + 2]
        d1 = len(g1.coeff) - 1
        d2 = len(g2.coeff) - 1
        g1_recip = (gi_recip[d2:] * g2)[d2:]
        r_tree.append(g1_recip)
        g2_recip = (gi_recip[d1:] * g1)[d1:]
        r_tree.append(g2_recip)
    return r_tree


def remainder_tree(f, g_tree, g_recip_tree, n):
    """Remainder Tree Algorithm. Given polynomials f, g_1, g_2, ..., g_m where g_i(x) = x - x_i,
    use a product tree to compute :math:\prod_{i=0}^{m}(f \mod g_i) \mod n, which is :math:\prod_{i=0}^{m} f(x_i) \mod n.
    If one f(x_i) is zero, the product will be zero. To prevent this, a slight change is added to omit those terms from the product.
    The leaf nodes are populated by f mod g_i, which is f(x_i). If the length of poly_list is not a power of 2,
    the remaining leaf nodes takes the value of 1.
    The value of each internal node is the product of its children mod n.

    Args:
        f (Polynomial): Polynomial f.
        g_tree (list of Polynomial): Product Tree of polynomial [g_1, g_2, ..., g_m]. Each of g_i is assumed to be of degree 1.
        g_recip_tree (list of Polynomial): Recip Tree of g_tree.
        n (int): Modolus.

    Returns:
        list of Polynomial: The Remainder Tree, a complete binary tree in list form.
            The root node is at position 0 of the list. The children of node i are node 2*i+1 and node 2*i+2.
    """
    f_mod_g_tree = []
    for i in range(len(g_tree)):
        gi = g_tree[i]
        gi_recip = g_recip_tree[i]
        if i == 0:
            f_mod_g = f
        else:
            f_mod_g = f_mod_g_tree[(i - 1) // 2]
        while True:
            di = len(gi.coeff) - 1
            hi = (f_mod_g[di:] * gi_recip)[di:]
            f_mod_gi = f_mod_g - gi * hi
            if len(f_mod_gi.coeff) < len(gi.coeff) or (len(f_mod_gi.coeff) == 1 and f_mod_gi.coeff[0] == 0):
                break
            f_mod_g = f_mod_gi
        f_mod_g_tree.append(f_mod_gi)
    # assert len(g_recip_tree) == len(g_tree)
    # assert all(g_recip == g.recip() for g_recip, g in zip(g_recip_tree, g_tree))
    k = len(f_mod_g_tree) + 1
    for i in range(k // 2 - 1, k - 1):
        f_mod_g_tree[i] = f_mod_g_tree[i].coeff[0]
        if f_mod_g_tree[i] == 0:
            f_mod_g_tree[i] = 1
    k //= 2
    while k > 1:
        for i in range(k // 2 - 1, k - 1):
            f_mod_g_tree[i] = f_mod_g_tree[2 * i + 1] * f_mod_g_tree[2 * i + 2] % n
        k //= 2
    return f_mod_g_tree


def ecm(n, rounds, b1, b2):
    """Elliptic Curve Factorization Method.
    For each round:
        0. Generate random point and curve.
        1. Repeatedly multiply the current point by small primes raised to some power, determined by b1.
        2. Standard continuation from b1 to b2 with Brent-Suyama's Extension and Polyeval.
    Returns when a non-trivial factor is found.

    Args:
        n (int): Number to be factorized. n >= 12.
        rounds (int): Number of random curves to try.
        b1 (int): Bound for primes used in step 1.
        b2 (int): Bound for primes searched for in step 2. b1 < b2.

    Returns:
        int: Non-trivial factor if found, otherwise returns None.
    """
    assert n >= 12
    wheel = 2310
    j_list = [j for j in range(1, wheel // 2) if gcd(j, wheel) == 1]
    for round_i in range(rounds):
        st = time.time()
        print("Round {}...".format(round_i))
        count = 0
        success = False
        while not success and count < 20:
            try:
                count += 1
                sigma = random.randint(6, n - 6)
                mnt_pt, mnt_curve = mnt.get_curve_suyama(sigma, n)
                success = True
            except InverseNotFound as e:
                res = gcd(e.x, n)
                if 1 < res < n:
                    return res
            except CurveInitFail:
                pass
        if not success:
            print(" - Curve Init Failed.")
            break
        try:
            # Step 1
            print("{:>5.2f}: Step 1".format(time.time() - st))
            for p in PRIME_GEN(b1):
                for _ in range(int(np.log(b1) / np.log(p))):
                    mnt_pt = mnt.mul_pt_exn(mnt_pt, mnt_curve, p)
            # Step 2
            print("{:>5.2f}: Step 2".format(time.time() - st))
            polynomial = (2, 0, 9, 0, 6, 0, 1)  # f(x) = x^6 + 6x^4 + 9x^2 + 2
            q, wst_curve = mnt.to_weierstrass(mnt_pt, mnt_curve)
            c1 = b1 // wheel
            c2 = b2 // wheel + 2
            c = 0
            k_ls = [apply_polynomial(polynomial, j) for j in j_list] + get_difference_seq(polynomial, c1 * wheel, wheel)
            mul_res = wst.mul_pt_multi(q, wst_curve, k_ls)
            xj_list = []
            for i in range(len(j_list)):
                xj_list.append(mul_res[i][0])
            cq_list = mul_res[len(j_list):]
            f_tree = product_tree([Polynomial([n - xj, 1], n) for xj in xj_list], n)
            f_recip_tree = recip_tree(f_tree)
            H = Polynomial([1], n)
            g_poly_list = []
            while c < c2 - c1:
                for _ in range(min(128, c2 - c1 - c)):
                    g_poly_list.append(Polynomial([n - cq_list[0][0], 1], n))
                    step_difference_seq_exn(cq_list, wst_curve)
                    c += 1
                G = product_tree(g_poly_list, n)[0]
                H = (H * G).mod_with_recip(f_tree[0], f_recip_tree[0])
                g_poly_list.clear()
            rem_tree = remainder_tree(H, f_tree, f_recip_tree, n)
            res = gcd(rem_tree[0], n)
            if 1 < res < n:
                return res
            elif res == n:
                for rem in rem_tree[len(rem_tree) // 2:]:
                    res = gcd(rem, n)
                    if 1 < res < n:
                        return res
                assert False
            print("{:>5.2f}: End".format(time.time() - st))
        except InverseNotFound as e:
            res = gcd(e.x, n)
            if 1 < res < n:
                return res
    return None


if __name__ == "__main__":
    random.seed(2)
    n = 294636370796972331405770334382449402989049465216208991677129  # (406724252548875212358759885439 * 724413085648406196306771670711)
    print(ecm(n, 430, 250_000, 40_000_000))<|MERGE_RESOLUTION|>--- conflicted
+++ resolved
@@ -1,10 +1,6 @@
 import random
-<<<<<<< HEAD
+import time
 from gmpy2 import gcd
-=======
-import time
-from math import gcd
->>>>>>> c172f285
 import numpy as np
 from ecm_common import PRIME_GEN, InverseNotFound, CurveInitFail
 from polynomial import Polynomial
